--- conflicted
+++ resolved
@@ -3,15 +3,12 @@
 - manage services on multiple hosts
 - one-click deployments and updates
 - memory, load and disk space monitoring
-- single file configuration
 - uses just systemd and ssh
+- everything in one configuration file
+- simple: no agent on worker nodes, no overlay network, no containers, no certificate management, no RBAC, etc
 
-<<<<<<< HEAD
-<img src="https://i.imgur.com/Vf3Z04V.png">
+<img src="https://i.imgur.com/Kht8aMT.png">
 
 ## configuration files
 
-see `test1.yaml`, `test2.yaml`, `test3.yaml` for examples
-=======
-<img src="https://i.imgur.com/Kht8aMT.png">
->>>>>>> 4747e24c
+see `test1.yaml`, `test2.yaml`, `test3.yaml` for examples